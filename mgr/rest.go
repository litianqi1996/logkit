package mgr

import (
	"encoding/base64"
	"encoding/json"
	"fmt"
	"io/ioutil"
	"net"
	"net/http"
	"os"
	"path/filepath"
	"strconv"
	"strings"
	"time"

	"sync"

	"github.com/labstack/echo"
	"github.com/qiniu/log"
	"github.com/qiniu/logkit/conf"
	"github.com/qiniu/logkit/parser"
	"github.com/qiniu/logkit/utils"
)

var DEFAULT_PORT = 3000

const (
	StatsShell = "stats"
	PREFIX     = "/logkit"
)

type RestService struct {
	mgr     *Manager
	l       net.Listener
	cluster *Cluster
	address string
}

func NewRestService(mgr *Manager, router *echo.Echo) *RestService {

	if mgr.Cluster.Enable && !mgr.Cluster.IsMaster {
		if len(mgr.Cluster.MasterUrl) < 1 {
			log.Fatalf("cluster is enabled but master url is empty")
		}
		for i := range mgr.Cluster.MasterUrl {
			if !strings.HasPrefix(mgr.Cluster.MasterUrl[i], "http://") {
				mgr.Cluster.MasterUrl[i] = "http://" + mgr.Cluster.MasterUrl[i]
			}
		}
	}

	rs := &RestService{
		mgr:     mgr,
		cluster: NewCluster(&mgr.Cluster),
	}
	rs.cluster.mutex = new(sync.RWMutex)
	router.GET(PREFIX+"/status", rs.Status())

	//configs API
	router.GET(PREFIX+"/configs", rs.GetConfigs())
	router.GET(PREFIX+"/configs/:name", rs.GetConfig())
	router.POST(PREFIX+"/configs/:name", rs.PostConfig())
	router.POST(PREFIX+"/configs/:name/stop", rs.PostConfigStop())
	router.POST(PREFIX+"/configs/:name/start", rs.PostConfigStart())
	router.POST(PREFIX+"/configs/:name/reset", rs.PostConfigReset())
	router.PUT(PREFIX+"/configs/:name", rs.PutConfig())
	router.DELETE(PREFIX+"/configs/:name", rs.DeleteConfig())

	//reader API
	router.GET(PREFIX+"/reader/usages", rs.GetReaderUsages())
	router.GET(PREFIX+"/reader/options", rs.GetReaderKeyOptions())
	router.POST(PREFIX+"/reader/check", rs.PostReaderCheck())

	//parser API
	router.GET(PREFIX+"/parser/usages", rs.GetParserUsages())
	router.GET(PREFIX+"/parser/options", rs.GetParserKeyOptions())
	router.POST(PREFIX+"/parser/parse", rs.PostParse())
	router.GET(PREFIX+"/parser/samplelogs", rs.GetParserSampleLogs())
	router.POST(PREFIX+"/parser/check", rs.PostParserCheck())

	//sender API
	router.GET(PREFIX+"/sender/usages", rs.GetSenderUsages())
	router.GET(PREFIX+"/sender/options", rs.GetSenderKeyOptions())
	router.POST(PREFIX+"/sender/check", rs.PostSenderCheck())

	//transformer API
	router.GET(PREFIX+"/transformer/usages", rs.GetTransformerUsages())
	router.GET(PREFIX+"/transformer/options", rs.GetTransformerOptions())
	router.GET(PREFIX+"/transformer/sampleconfigs", rs.GetTransformerSampleConfigs())

	//version
	router.GET(PREFIX+"/version", rs.GetVersion())

	//cluster API
	router.GET(PREFIX+"/cluster/ping", rs.Ping())
	router.POST(PREFIX+"/cluster/register", rs.PostRegister())
	router.POST(PREFIX+"/cluster/tag", rs.PostTag())
	router.GET(PREFIX+"/cluster/slaves", rs.Slaves())
	router.DELETE(PREFIX+"/cluster/slaves", rs.DeleteSlaves())
	router.POST(PREFIX+"/cluster/slaves/tag", rs.PostSlaveTag())
	router.GET(PREFIX+"/cluster/status", rs.ClusterStatus())
	router.GET(PREFIX+"/cluster/configs", rs.GetClusterConfigs())
	router.POST(PREFIX+"/cluster/configs/:name", rs.PostClusterConfig())
	router.PUT(PREFIX+"/cluster/configs/:name", rs.PutClusterConfig())
	router.DELETE(PREFIX+"/cluster/configs/:name", rs.DeleteClusterConfig())
	router.POST(PREFIX+"/cluster/configs/:name/stop", rs.PostClusterConfigStop())
	router.POST(PREFIX+"/cluster/configs/:name/start", rs.PostClusterConfigStart())
	router.POST(PREFIX+"/cluster/configs/:name/reset", rs.PostClusterConfigReset())

	var (
		port       = DEFAULT_PORT
		address    string
		listener   net.Listener
		err        error
		httpschema = "http://"
	)

	for {
		if port > 10000 {
			log.Fatal("bind port failed too many times, exit...")
		}
		address = ":" + strconv.Itoa(port)
<<<<<<< HEAD

		//原码
		//if mgr.BindHost != "" {
		//	address = mgr.BindHost
		//}

		//改动
		/*if mgr.BindIP == ""{
			mgr.BindIP = "127.0.0.1"
		}*/
		if mgr.BindPort != "" {
			address = mgr.BindIP + ":" + mgr.BindPort
		} else {
			address = mgr.BindIP + address
=======
		if mgr.BindHost != "" {
			address, httpschema = utils.RemoveHttpProtocal(mgr.BindHost)
>>>>>>> 9ec64480
		}
		listener, err = httpserve(address, router)
		if err != nil {
			err = fmt.Errorf("bind address %v for RestService error %v", address, err)
			if mgr.BindPort != ""{
				log.Fatal(err)
			} else {
				log.Warnf("%v, try next port", err)
			}
			port++
			continue
		}
		break
	}
	rs.l = listener
	log.Infof("successfully start RestService and bind address on %v", address)
	err = generateStatsShell(address, PREFIX)
	if err != nil {
		log.Warn(err)
	}
	rs.address = address
	if rs.cluster.Enable {
		rs.cluster.myaddress, err = GetMySlaveUrl(address, httpschema)
		if err != nil {
			log.Fatalf("get slave url bindaddress[%v] error %v", address, err)
		}
	}
	return rs
}

func GetMySlaveUrl(address, schema string) (uri string, err error) {
	host, port, err := net.SplitHostPort(address)
	if err != nil {
		return
	}
	if host == "" {
		host, err = utils.GetLocalIP()
		if err != nil {
			return
		}
	}
	return schema + host + ":" + port, nil
}

func generateStatsShell(address, prefix string) (err error) {
	if strings.HasPrefix(address, ":") {
		address = fmt.Sprintf("127.0.0.1%v", address)
	}
	sh := fmt.Sprintf("#!/bin/bash\ncurl %v%v/status", address, prefix)
	err = ioutil.WriteFile(StatsShell, []byte(sh), 0666)
	if err != nil {
		err = fmt.Errorf("writefile error %v, address: 127.0.0.1%v%v/status", err, address, prefix)
		return
	}
	err = os.Chmod(StatsShell, 0755)
	if err != nil {
		err = fmt.Errorf("change mode for %v error %v", StatsShell, err)
		return
	}
	return
}

// get /logkit/status
func (rs *RestService) Status() echo.HandlerFunc {
	return func(c echo.Context) error {
		rss := rs.mgr.Status()
		if rs.cluster.Enable {
			for k, v := range rss {
				v.Tag = rs.cluster.mytag
				v.Url = rs.cluster.myaddress
				rss[k] = v
			}
		}
		return c.JSON(http.StatusOK, rss)
	}
}

// get /logkit/configs
func (rs *RestService) GetConfigs() echo.HandlerFunc {
	return func(c echo.Context) error {
		rs.mgr.lock.RLock()
		defer rs.mgr.lock.RUnlock()
		rss := make(map[string]RunnerConfig)
		for k, v := range rs.mgr.runnerConfig {
			if filepath.Dir(k) == rs.mgr.RestDir {
				v.IsInWebFolder = true
			}
			rss[k] = v
		}
		return c.JSON(http.StatusOK, rss)
	}
}

// get /logkit/configs/:name
func (rs *RestService) GetConfig() echo.HandlerFunc {
	return func(c echo.Context) error {
		name := c.Param("name")
		filename := rs.mgr.RestDir + "/" + name + ".conf"
		rs.mgr.lock.RLock()
		defer rs.mgr.lock.RUnlock()
		rss, ok := rs.mgr.runnerConfig[filename]
		if name == "" || !ok {
			return echo.NewHTTPError(http.StatusBadRequest, fmt.Sprintf("config name is empty or file %v not exist", filename))
		}
		return c.JSON(http.StatusOK, rss)
	}
}

func convertWebParserConfig(conf conf.MapConf) conf.MapConf {
	if conf == nil {
		return conf
	}
	rawCustomPatterns, _ := conf.GetStringOr(parser.KeyGrokCustomPatterns, "")
	if rawCustomPatterns != "" {
		CustomPatterns, err := base64.StdEncoding.DecodeString(rawCustomPatterns)
		if err != nil {
			return conf
		}
		conf[parser.KeyGrokCustomPatterns] = string(CustomPatterns)
	}
	return conf
}

func backupRunnerConfig(rconf interface{}, filename string) error {
	confBytes, err := json.MarshalIndent(rconf, "", "    ")
	if err != nil {
		return err
	}
	return ioutil.WriteFile(filename, confBytes, 0644)
}

// post /logkit/configs/<name>
func (rs *RestService) PostConfig() echo.HandlerFunc {
	return func(c echo.Context) (err error) {
		name := c.Param("name")
		if name == "" {
			return echo.NewHTTPError(http.StatusBadRequest, "config name is empty")
		}

		var nconf RunnerConfig
		if err = c.Bind(&nconf); err != nil {
			return err
		}
		nconf.CreateTime = time.Now().Format(time.RFC3339Nano)
		nconf.RunnerName = name
		filename := rs.mgr.RestDir + "/" + nconf.RunnerName + ".conf"
		if rs.mgr.isRunning(filename) {
			return echo.NewHTTPError(http.StatusBadRequest, "file "+filename+" runner is running")
		}
		nconf.ParserConf = convertWebParserConfig(nconf.ParserConf)
		nconf.IsInWebFolder = true
		err = rs.mgr.ForkRunner(filename, nconf, true)
		if err != nil {
			return echo.NewHTTPError(http.StatusBadRequest, err.Error())
		}
		return backupRunnerConfig(nconf, filename)
	}
}

// put /logkit/configs/<name>
func (rs *RestService) PutConfig() echo.HandlerFunc {
	return func(c echo.Context) (err error) {
		name := c.Param("name")
		if name == "" {
			return echo.NewHTTPError(http.StatusBadRequest, "config name is empty")
		}

		var nconf RunnerConfig
		if err = c.Bind(&nconf); err != nil {
			return err
		}
		nconf.CreateTime = time.Now().Format(time.RFC3339Nano)
		nconf.RunnerName = name
		filename := rs.mgr.RestDir + "/" + nconf.RunnerName + ".conf"
		if rs.mgr.isRunning(filename) {
			if subErr := rs.mgr.Remove(filename); subErr != nil {
				log.Errorf("remove runner %v error %v", filename, subErr)
			}
			os.Remove(filename)
		}
		nconf.ParserConf = convertWebParserConfig(nconf.ParserConf)
		nconf.IsInWebFolder = true
		err = rs.mgr.ForkRunner(filename, nconf, true)
		if err != nil {
			return echo.NewHTTPError(http.StatusBadRequest, err.Error())
		}
		return backupRunnerConfig(nconf, filename)
	}
}

// POST /logkit/configs/<name>/reset
func (rs *RestService) PostConfigReset() echo.HandlerFunc {
	return func(c echo.Context) error {
		var err error
		name := c.Param("name")
		if name == "" {
			return echo.NewHTTPError(http.StatusBadRequest, "config name is empty")
		}
		filename := rs.mgr.RestDir + "/" + name + ".conf"
		runnerConfig, configOk := rs.mgr.runnerConfig[filename]
		if !configOk {
			return echo.NewHTTPError(http.StatusNotFound, "config "+name+" not found")
		}
		if runnerConfig.IsStopped {
			runnerConfig.IsStopped = false
			err = rs.mgr.ForkRunner(filename, runnerConfig, true)
			if err != nil {
				return echo.NewHTTPError(http.StatusBadRequest, "runner "+name+" reset failed "+err.Error())
			}
		}
		runner, runnerOk := rs.mgr.runners[filename]
		if !runnerOk {
			return echo.NewHTTPError(http.StatusNotFound, "runner "+name+" is not found")
		}
		if subErr := rs.mgr.Remove(filename); subErr != nil {
			log.Errorf("remove runner %v error %v", filename, subErr)
		}
		runnerConfig.CreateTime = time.Now().Format(time.RFC3339Nano)
		os.Remove(filename)

		runnerReset, ok := runner.(Resetable)
		if ok {
			err = runnerReset.Reset()
		}
		err = rs.mgr.ForkRunner(filename, runnerConfig, true)
		if err != nil {
			return echo.NewHTTPError(http.StatusBadRequest, err.Error())
		}
		return backupRunnerConfig(runnerConfig, filename)
	}
}

// POST /logkit/configs/<name>/start
func (rs *RestService) PostConfigStart() echo.HandlerFunc {
	return func(c echo.Context) error {
		name := c.Param("name")
		if name == "" {
			return echo.NewHTTPError(http.StatusBadRequest, "config name is empty")
		}
		filename := rs.mgr.RestDir + "/" + name + ".conf"
		conf, ok := rs.mgr.runnerConfig[filename]
		if !ok {
			return echo.NewHTTPError(http.StatusNotFound, "config "+name+" is not exist")
		}
		conf.IsStopped = false
		err := rs.mgr.ForkRunner(filename, conf, true)
		if err != nil {
			return echo.NewHTTPError(http.StatusBadRequest, err.Error())
		}
		return backupRunnerConfig(conf, filename)
	}
}

// POST /logkit/configs/<name>/stop
func (rs *RestService) PostConfigStop() echo.HandlerFunc {
	return func(c echo.Context) error {
		name := c.Param("name")
		if name == "" {
			return echo.NewHTTPError(http.StatusBadRequest, "config name is empty")
		}
		filename := rs.mgr.RestDir + "/" + name + ".conf"
		runnerConfig, ok := rs.mgr.runnerConfig[filename]
		if !ok {
			return echo.NewHTTPError(http.StatusNotFound, "config "+name+" not found")
		}
		if !rs.mgr.isRunning(filename) {
			return echo.NewHTTPError(http.StatusNotFound, "the runner "+name+" is not running")
		}
		runnerConfig.IsStopped = true
		rs.mgr.lock.Lock()
		rs.mgr.runnerConfig[filename] = runnerConfig
		rs.mgr.lock.Unlock()
		err := rs.mgr.RemoveWithConfig(filename, false)
		if err != nil {
			return err
		}
		return backupRunnerConfig(runnerConfig, filename)
	}
}

// delete /logkit/configs/<name>
func (rs *RestService) DeleteConfig() echo.HandlerFunc {
	return func(c echo.Context) error {
		name := c.Param("name")
		if name == "" {
			return echo.NewHTTPError(http.StatusBadRequest, "config name is empty")
		}
		filename := rs.mgr.RestDir + "/" + name + ".conf"
		runnerConfig, ok := rs.mgr.runnerConfig[filename]
		if !ok {
			return echo.NewHTTPError(http.StatusNotFound, "config "+name+" not found")
		}
		if runnerConfig.IsStopped {
			rs.mgr.lock.Lock()
			delete(rs.mgr.runnerConfig, filename)
			rs.mgr.lock.Unlock()
		} else {
			err := rs.mgr.Remove(filename)
			if err != nil {
				return err
			}
		}
		return os.Remove(filename)
	}
}

type Version struct {
	Version string `json:"version"`
}

func (rs *RestService) GetVersion() echo.HandlerFunc {
	return func(c echo.Context) error {
		return c.JSON(http.StatusOK, &Version{Version: rs.mgr.Version})
	}
}

func (rs *RestService) Register() error {
	if rs.cluster.Enable {
		return rs.cluster.RunRegisterLoop()
	}
	return nil
}

// Stop will stop RestService
func (rs *RestService) Stop() {
	rs.l.Close()
}

// tcpKeepAliveListener sets TCP keep-alive timeouts on accepted
// connections. It's used by ListenAndServe and ListenAndServeTLS so
// dead TCP connections (e.g. closing laptop mid-download) eventually
// go away.
type tcpKeepAliveListener struct {
	*net.TCPListener
}

func (ln tcpKeepAliveListener) Accept() (c net.Conn, err error) {
	tc, err := ln.AcceptTCP()
	if err != nil {
		return
	}
	tc.SetKeepAlive(true)
	tc.SetKeepAlivePeriod(3 * time.Minute)
	return tc, nil
}

func httpserve(addr string, mux http.Handler) (listener net.Listener, err error) {
	if addr == "" {
		addr = ":http"
	}
	listener, err = net.Listen("tcp", addr)
	if err != nil {
		return
	}

	srv := &http.Server{Addr: addr, Handler: mux}
	go func() {
		log.Error(srv.Serve(tcpKeepAliveListener{listener.(*net.TCPListener)}))
	}()
	return
}<|MERGE_RESOLUTION|>--- conflicted
+++ resolved
@@ -120,30 +120,13 @@
 			log.Fatal("bind port failed too many times, exit...")
 		}
 		address = ":" + strconv.Itoa(port)
-<<<<<<< HEAD
-
-		//原码
-		//if mgr.BindHost != "" {
-		//	address = mgr.BindHost
-		//}
-
-		//改动
-		/*if mgr.BindIP == ""{
-			mgr.BindIP = "127.0.0.1"
-		}*/
-		if mgr.BindPort != "" {
-			address = mgr.BindIP + ":" + mgr.BindPort
-		} else {
-			address = mgr.BindIP + address
-=======
 		if mgr.BindHost != "" {
 			address, httpschema = utils.RemoveHttpProtocal(mgr.BindHost)
->>>>>>> 9ec64480
 		}
 		listener, err = httpserve(address, router)
 		if err != nil {
 			err = fmt.Errorf("bind address %v for RestService error %v", address, err)
-			if mgr.BindPort != ""{
+			if mgr.BindHost != "" {
 				log.Fatal(err)
 			} else {
 				log.Warnf("%v, try next port", err)
