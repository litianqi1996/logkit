--- conflicted
+++ resolved
@@ -263,7 +263,6 @@
 	return json.Unmarshal([]byte(str), &js) == nil
 }
 
-<<<<<<< HEAD
 func ExtractField(slice []string) (s []string, err error){
 	if len(slice) == 1 {
 		return slice, nil
@@ -280,7 +279,8 @@
 		}
 	}
 	return slice, err
-=======
+}
+
 func AddHttpProtocal(url string) string {
 	if !strings.HasPrefix(url, "http://") && !strings.HasPrefix(url, "https://") {
 		return "http://" + url
@@ -314,5 +314,4 @@
 		}
 	}
 	return "127.0.0.1", errors.New("no local IP found")
->>>>>>> 9ec64480
 }